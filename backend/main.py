from fastapi import FastAPI, HTTPException, Request
from fastapi.middleware.cors import CORSMiddleware
from pydantic import BaseModel
import subprocess
import tempfile
import os
import json
import logging
import sys
import time
from shutil import which
import shlex
import platform
import openai

# --- OpenAI key (for /ai-complete) ---
openai.api_key = os.environ.get("OPENAI_API_KEY")

# --- Logging ---
logging.basicConfig(level=logging.INFO)
logger = logging.getLogger("main")

app = FastAPI(title="Code Execution API", version="1.0.0")

origins = [
    "https://online-code-editor-nine-chi.vercel.app",
    "https://*.vercel.app",
    "https://*.onrender.com",
    "https://freeonlineeditor.co.uk",
    "https://www.freeonlineeditor.co.uk",
    "http://localhost:8000",
    "http://localhost:3000",
    "http://127.0.0.1:8000",
    "http://127.0.0.1:3000",
]

# CORS
app.add_middleware(
    CORSMiddleware,
    allow_origins=origins,
    allow_credentials=True,
    allow_methods=["*"],
    allow_headers=["*"],
)

# --- Models ---
class CodeRequest(BaseModel):
    code: str
    language: str = "python"  # "python" | "r" | "javascript" | ...

class CodeResponse(BaseModel):
    output: str
    error: str = ""
    success: bool = True


# --- OS helpers ---
IS_WINDOWS = (os.name == "nt")

def to_bash_path(p: str) -> str:
    """
    Convert a Windows path to POSIX style for Git Bash.
    Uses cygpath if available, else best-effort.
    """
    cp = which("cygpath")
    if cp:
        try:
            out = subprocess.run([cp, "-u", p], capture_output=True, text=True, check=True)
            return out.stdout.strip()
        except Exception:
            pass
    # fallback
    p2 = p.replace("\\", "/")
    if len(p2) >= 2 and p2[1] == ":":
        drive = p2[0].lower()
        p2 = f"/{drive}{p2[2:]}"
    return p2

def cleanup_dir(path: str, logger):
    """Try remove temp dir with retries (Windows can hold locks briefly)."""
    import shutil
    for i in range(6):
        try:
            if os.path.exists(path):
                shutil.rmtree(path)
            return
        except Exception:
            time.sleep(0.25 * (i + 1))
    logger.error(f"Failed to clean up temporary directory after retries: {path}")


# --- Routes ---
@app.get("/")
async def root():
    return {"message": "Code Execution API is running"}


# --- Execute code ---
@app.post("/execute", response_model=CodeResponse)
async def execute_code(request: CodeRequest):
    """
    Execute code in a temp sandbox dir (no nested containers).
    Supports: python, r, javascript, bash, go, julia, cpp, java.
    Uses subprocess with wall-clock timeout and (when available) prlimit caps.
    """
    if not request.code.strip():
        raise HTTPException(status_code=400, detail="Code cannot be empty")

    temp_dir = None
    try:
        temp_dir = tempfile.mkdtemp()
        lang = (request.language or "python").lower().strip()
        supported = {"python", "r", "javascript", "bash", "go", "julia", "cpp", "java"}
        if lang not in supported:
            raise HTTPException(status_code=400, detail=f"Unsupported language: {lang}")

        # 1) Determine file name and write user code
        #    For Java the filename must match the public class.
        ext_map = {
            "python": "py",
            "r": "R",
            "javascript": "js",
            "bash": "sh",
            "go": "go",
            "julia": "jl",
            "cpp": "cpp",
            "java": "java",
        }
        filename = f"script.{ext_map[lang]}"
        if lang == "java":
            filename = "Main.java"
        script_path = os.path.join(temp_dir, filename)
        with open(script_path, "w", encoding="utf-8") as f:
            f.write(request.code)

        logger.info(f"Executing {lang} code in temporary file: {script_path}")

        prlimit = which("prlimit")
        out_bin = os.path.join(temp_dir, "a.out")
        gocache = os.path.join(temp_dir, ".gocache")
        gobuild = os.path.join(temp_dir, "build")
        os.makedirs(gocache, exist_ok=True)
        os.makedirs(gobuild, exist_ok=True)

        # Normalize paths for shells/runtimes
        posix_temp = to_bash_path(temp_dir) if IS_WINDOWS else temp_dir
        posix_script = to_bash_path(script_path) if IS_WINDOWS else script_path

        # Build base command per language (Windows vs Linux)
        if IS_WINDOWS:
            base_map = {
                "python": ["python", script_path],
                "r": ["Rscript", "--vanilla", script_path],
                "javascript": ["node", "--jitless", "--stack_size=512", "--max-old-space-size=64", script_path],
                "bash": ["bash", posix_script],                 # pass POSIX path to Git Bash
                "go": ["go", "run", script_path],               # no bash -lc on Windows
                "julia": ["julia", "--startup-file=no", "--compile=min", "-O0", script_path],
                "cpp": ["g++", "-O2", script_path, "-o", out_bin],  # compile now; we'll run after
                "java": ["javac", script_path],                 # compile now; we'll run after
            }
        else:
            base_map = {
                "python": ["python3", script_path],
                "r": ["Rscript", "--vanilla", script_path],
                "javascript": ["node", "--jitless", "--stack_size=512", "--max-old-space-size=64", script_path],
                "bash": ["bash", script_path],
                "go": ["bash", "-lc", f"set -euo pipefail; cd {shlex.quote(temp_dir)}; go run {shlex.quote(script_path)}"],
                "julia": ["julia", "--startup-file=no", "--compile=min", "-O0", script_path],
                "cpp": ["bash", "-lc", f"g++ -O2 {shlex.quote(script_path)} -o {shlex.quote(out_bin)} && {shlex.quote(out_bin)}"],
                "java": ["bash", "-lc", f"javac {shlex.quote(script_path)} && java -cp {shlex.quote(temp_dir)} Main"],
            }

        # 2) Base command per language
        # base_map = {
        #     "python": ["python3", script_path],
        #     "r": ["Rscript", "--vanilla", script_path],
        #     # Node with tighter memory, no JIT (matches NODE_OPTIONS too)
        #     "javascript": ["node", "--jitless", "--stack_size=512", "--max-old-space-size=64", script_path],
        #     "bash": ["bash", script_path],
        #     # Build then run for more predictable timing
        #     "go": [
        #         "bash", "-lc",
        #         "set -euo pipefail;"
        #         f"export GOCACHE={shlex.quote(gocache)};"
        #         f"export GOMODCACHE={shlex.quote(os.path.join(temp_dir, '.gomodcache'))};"
        #         "export GOTOOLCHAIN=local;"        # avoid go toolchain downloads
        #         f"cd {shlex.quote(temp_dir)};"
        #         f"go run {shlex.quote(script_path)}"
        #     ],
        #     # Julia: fast startup flags to avoid heavy precompile
        #     "julia": ["julia", "--startup-file=no", "--compile=min", "-O0", script_path],
        #     "cpp": ["bash", "-lc",
        #             f"g++ -O2 {shlex.quote(script_path)} -o {shlex.quote(out_bin)} && {shlex.quote(out_bin)}"],
        #     # Java: expects public class Main in code
        #     "java": ["bash", "-lc",
        #             f"javac {shlex.quote(script_path)} && java -cp {shlex.quote(temp_dir)} Main"],
        # }

        cmd = base_map[lang]

        # --- runtime existence check ---
        if lang == "julia" and which("julia") is None:
            return CodeResponse(output="", error="Julia runtime not installed on server", success=False)
        if lang == "r" and which("Rscript") is None:
            return CodeResponse(output="", error="Rscript runtime not installed on server", success=False)
        if lang == "javascript" and which("node") is None:
            return CodeResponse(output="", error="Node.js runtime not installed on server", success=False)
        # (you can add similar checks for go, java, g++, etc.)


        # 3) Best-effort limits
        #    - Do NOT wrap node with prlimit --as=256MB (V8 needs big address space)
        #    - Give Julia/Go a little more time (& allow address space)
        # cap_with_prlimit = prlimit and cmd[0] != "bash" and lang not in {"javascript", "julia", "go"}
        if prlimit and cmd[0] != "bash" and lang not in {"javascript", "julia", "go", "r"}:
            cmd = ["prlimit", "--as=268435456", "--cpu=10", "--nproc=256", "--"] + cmd

        # Language-specific env (optional but useful)
        env = os.environ.copy()
        if lang == "javascript":
<<<<<<< HEAD
            secure_mode = os.getenv("SECURE_JS", "0") == "1"
            if secure_mode:
                cmd = ["node", "--jitless", "--stack_size=512", script_path]
            else:
                cmd = ["node", "--stack_size=512", "--max-old-space-size=64", script_path]
=======
            # Build a safe NODE_OPTIONS set
            wanted = ["--max-old-space-size=64", "--jitless"]
            existing = shlex.split(env.get("NODE_OPTIONS", ""))

            # Drop --expose_wasm if it’s present
            existing = [f for f in existing if f != "--expose_wasm"]

            # Merge
            env["NODE_OPTIONS"] = " ".join(wanted + existing)
>>>>>>> 328a2b38
        if lang == "julia":
            env.setdefault("JULIA_NUM_THREADS", "1")

        # 4) Execute with wall-clock timeout
        timeout = 30
        if lang in {"go", "julia", "java", "cpp"}:
            timeout = 60  # allow compile / first-run costs

        result = subprocess.run(
            cmd,
            capture_output=True,
            text=True,
            timeout=timeout,
            cwd=temp_dir,
            env=env,
        )
        # stderr = result.stderr.replace("Warning: disabling flag --expose_wasm due to conflicting flags", "")

        # If we compiled only (Windows cpp/java), run the artifact now
        if IS_WINDOWS and lang == "cpp":
            if result.returncode != 0:
                return CodeResponse(output=result.stdout, error=result.stderr, success=False)
            # run the produced exe
            run_res = subprocess.run([out_bin], capture_output=True, text=True, timeout=timeout, cwd=temp_dir)
            return CodeResponse(output=run_res.stdout, error=run_res.stderr, success=(run_res.returncode == 0))

        if IS_WINDOWS and lang == "java":
            if result.returncode != 0:
                return CodeResponse(output=result.stdout, error=result.stderr, success=False)
            run_res = subprocess.run(["java", "-cp", temp_dir, "Main"], capture_output=True, text=True, timeout=timeout, cwd=temp_dir)
            return CodeResponse(output=run_res.stdout, error=run_res.stderr, success=(run_res.returncode == 0))


        if result.returncode == 0:
            return CodeResponse(output=result.stdout, error=result.stderr, success=True)
        else:
            return CodeResponse(output=result.stdout, error=result.stderr, success=False)

    except subprocess.TimeoutExpired:
        logger.error("Code execution timed out")
        return CodeResponse(output="", error=f"Code execution timed out", success=False)
    except FileNotFoundError as e:
        logger.error(f"Runtime not found: {e}")
        return CodeResponse(output="", error=f"Runtime not found: {e}", success=False)
    except Exception as e:
        logger.exception("Unexpected error")
        return CodeResponse(output="", error=f"Unexpected error: {str(e)}", success=False)
    finally:
        if temp_dir and os.path.exists(temp_dir):
            try:
                import shutil
                shutil.rmtree(temp_dir)
                logger.info(f"Cleaned up temporary directory: {temp_dir}")
            except Exception as e:
                logger.error(f"Failed to clean up temporary directory: {e}")

# --- AI completion ---
@app.post("/ai-complete")
async def ai_complete(request: Request):
    data = await request.json()
    code = data.get("code", "")
    cursor_offset = data.get("cursorOffset")  # Optional: can use for context

    if not code.strip():
        return {"suggestion": ""}

    prompt = (
        "You are a coding assistant. Suggest the next line or completion for the following code:\n"
        f"{code}\n# Suggest code completion below:\n"
    )

    client = openai.OpenAI(api_key=os.environ.get("OPENAI_API_KEY"))
    response = client.chat.completions.create(
        model="gpt-4o-mini",
        messages=[
            {"role": "system", "content": "You are a helpful coding assistant."},
            {"role": "user", "content": prompt}
        ],
        max_tokens=48,
        temperature=0.2
    )
    suggestion = response.choices[0].message.content.strip()
    return {"suggestion": suggestion}


if __name__ == "__main__":
    import uvicorn
    uvicorn.run(app, host="0.0.0.0", port=int(os.getenv("PORT", "8000")))<|MERGE_RESOLUTION|>--- conflicted
+++ resolved
@@ -218,23 +218,11 @@
         # Language-specific env (optional but useful)
         env = os.environ.copy()
         if lang == "javascript":
-<<<<<<< HEAD
             secure_mode = os.getenv("SECURE_JS", "0") == "1"
             if secure_mode:
                 cmd = ["node", "--jitless", "--stack_size=512", script_path]
             else:
                 cmd = ["node", "--stack_size=512", "--max-old-space-size=64", script_path]
-=======
-            # Build a safe NODE_OPTIONS set
-            wanted = ["--max-old-space-size=64", "--jitless"]
-            existing = shlex.split(env.get("NODE_OPTIONS", ""))
-
-            # Drop --expose_wasm if it’s present
-            existing = [f for f in existing if f != "--expose_wasm"]
-
-            # Merge
-            env["NODE_OPTIONS"] = " ".join(wanted + existing)
->>>>>>> 328a2b38
         if lang == "julia":
             env.setdefault("JULIA_NUM_THREADS", "1")
 
